# CrossSection Signals - Python Translation Project

## Project Overview
This project aims to translate Stata code in `Code/` to Python equivalents in `pyCode/`, replicating the exact data processing pipeline while outputting to Parquet/CSV format instead of DTA/CSV.

# Project Structure

There are four main legs of the project:
- Download data (`DataDownloads/`)
- Create signal master table (`SignalMasterTable`)
- Generate predictors (`Predictors/`)
- Generate placebos (`Placebos/`)

**IMPORTANT**: work on each leg in isolation. do not run validation scripts from the DownloadData leg when working on the Predictors leg.

The `pyCode/` folder contains the Python equivalents of the Stata code.
The `pyData/` folder contains the Python data files.

## Folder Structure

Check the user's `~/.claude/CLAUDE.md` for full path of `Signals`
- search for "SIGNALSPATH"
- if "SIGNALSPATH" is not found, ask the user to add it to `~/.claude/CLAUDE.md`

```
Signals/
├── Code/                    # Original Stata code
│   ├── DataDownloads/      # Stata data download scripts
│   ├── Predictors/         # Stata predictor generation
│   └── Placebos/          # Stata placebo generation
├── Data/                   # Stata data files
│   ├── Intermediate/       # Processed data from Stata (.dta/.csv)
│   ├── Prep/              # Preprocessed inputs
│   ├── Predictors/         # Stata predictor generation
│   ├── Placebos/          # Stata placebo generation
│   └── temp/              # Temporary Stata files
├── pyCode/                 # Python equivalent code (WORKING DIRECTORY)
│   ├── .venv/              # Python virtual environment
│   ├── DataDownloads/      # Python data download scripts
│   ├── Predictors/         # Python predictor generation
│   ├── Placebos/          # Python placebo generation (tbc)
│   ├── requirements.txt    # Python dependencies
│   ├── 01_DownloadData.py  # Main download orchestrator
|   ├── utils/              # Utility functions and persistent testing scripts
|   ├── Debug/              # Debugging scripts
├── pyData/                 # Python data files
│   ├── Intermediate/       # Processed data from Python (.parquet)
│   ├── Prep/              # Preprocessed inputs
│   ├── Predictors/         # Python predictor generation
│   ├── Placebos/          # Python placebo generation
│   └── temp/              # Temporary Python files
├── Logs/                   # Processing logs
├── Journal/                # Claude's Journal
├── DocsForClaude/          # Claude's Docs
├── Plan/                   # Claude's Planning docs
```

# Coding Environment, Tools, and Docs

## Working Directory
- **All Python scripts must be executed from `pyCode/`**
  - Check SIGNALSPATH for full path of `Signals/pyCode/`
- **Virtual environment is located at `pyCode/.venv/`**
  - Do not create any new virtual environments.
- **Data paths are relative to `pyCode/` (e.g., `../pyData/Intermediate/`)**

## Tools 
- Do not use long Bash commands. 
  - If a Bash command is more then 3 lines, write a py script in `pyCode/Debug/` that generates test output instead.
  - This ensures that the permissions are correct and avoids unneeded user intervention.

## Docs
- `DocsForClaude/` contains long-term docs about the project
  - `stata_*.md` are docs about Stata commands
  - `leg*.md` are docs about the project legs
- `Journal/` contains messy notes about the project
  - Recent Journal/ entries may be helpful for passing tests.

# Translation Philosophy

## **Line-by-Line Translation**
- **❌ NEVER**: Add functions, abstractions, or "improvements" during translation
- **✅ ALWAYS**: Translate Stata code line-by-line, preserving exact order
- **✅ ALWAYS**: Use linear, procedural structure matching Stata
- **Lesson**: Overengineering caused 40% data loss in CompustatAnnual

## **Execution Order is Critical**
- **❌ NEVER**: Change the timing of data saves or processing steps
- **✅ ALWAYS**: Match exact execution order from Stata script
- **Example**: Stata saves CSV immediately after download, Python must do same
- **Lesson**: Wrong save timing caused major shape mismatches

## **Missing Data Handling**
- **Stata**: Missing dates often mean "infinity" or "still active" → TRUE
- **Python**: `datadate <= NaT` → FALSE  
- **✅ ALWAYS**: Use explicit null handling: `(condition) | column.isna()`
- **Lesson**: Missing data logic differences lost 19% of records

## **Simplicity Over Cleverness**  
- **❌ NEVER**: Add complex dtype handling, YAML standardization, helper functions
- **✅ ALWAYS**: Keep code simple, direct, and readable
- **Principle**: **EXACT REPLICATION BEATS CLEVER ENGINEERING**

## **Immediate Validation**
- **✅ ALWAYS**: Run test script after every translation
- **✅ ALWAYS**: Fix shape mismatches before data mismatches
- **✅ ALWAYS**: Achieve 99%+ row count match with Stata

## **Do Not Add Unrequested Features**
- **❌ NEVER**: Add command-line options, modes, or features unless explicitly requested
- **✅ ALWAYS**: Keep code simple and focused on the specific requirements
- **Principle**: **ONLY BUILD WHAT IS ASKED FOR**

# Debugging Philosophy

## **Do Not Speculate That the Test Failed Because of Real Data Differences**
- **❌ NEVER**: Stop debugging because of "data availability issues," "historical data differences," or "real data differences"
- **✅ ALWAYS**: Keep checking the logic for what is causing the test to fail
- **✅ ALWAYS**: Check with the user before giving up.

## **Debug by Understanding Problematic Observations**
- **✅ ALWAYS**: Focus on a specific permno-yyyymm observation that is causing the test to fail. Understand what step of the code is causing this specific observation to be problematic.
- **❌ NEVER**: Debug my modifying code without understanding why the modification may affect a specific problematic observation.

## **Understand Stata's Exact Behavior First**
- **❌ WRONG**: Assume Python pandas methods match Stata operators
- **✅ RIGHT**: Research StataDocs and trace Stata's exact processing logic
- **Key Discovery**: Stata's `l6.` uses calendar-based lags, not position-based `shift(6)`

<<<<<<< HEAD
=======
# DataDownloads Leg

## DataDownloads Script Mapping

The DataDownloads leg is complicated. yaml files can help you get around
- DataDownloads/00_map.yaml
- DataDownloads/column_schemas.yaml


## Basic Requirements
- Python code should follow the stata counterpart as closely as possible
- The Python code must **not** use any data or code from the Stata project.
  - Do **not** use anything in `Data/`, including `Data/Intermediate/` or `Data/Prep/`
  - Do **not** use any code in `Code/`
- Output is parquet
  - Not pkl

## Validation 

**IMPORTANT**: Validation is done by running `python3 utils/test_dl.py`
  - Use `--maxrows` to limit the number of rows to test (-1 for all rows)
  - Use `--datasets` to specify dataset(s)
  - Use `--tolerance` to set numeric comparison tolerance (default: 1e-12)
  - Use `--imperfect-ratio-threshold` to set acceptable imperfect ratio (default: 0.001 = 0.1%)

### Validation Requirements

Valid data satisfies all of the following checks:

**Basic Structure Validation:**
1. **Column names match exactly** - Python and Stata datasets must have identical column names in same order
2. **Column types match exactly** - All common columns must have matching data types

**By-Keys Analysis:**
3. **Python observations are superset of Stata observations** - All Stata observations (by key columns) must exist in Python data
   - Keys are defined in `DataDownloads/00_map.yaml`
   - Python may have additional recent observations not in Stata
4. **Imperfect cells ratio ≤ 0.1%** - Individual cells with deviations / Total cells ≤ 0.1%

**Cell Matching Logic:**
- **Perfect cell**: |stata_value - python_value| ≤ tolerance (default: 1e-12)
- **Imperfect cell**: |stata_value - python_value| > tolerance  
- **String cells**: Exact match required (tolerance not applicable)

**Definitions:**
- **Common rows**: Rows that exist in both Stata and Python data (matched by key columns)

## Validation Override System

The validation override system allows manual approval of validation failures with auditable paper trails. This is useful when validation failures are acceptable due to known data differences, precision issues, or other documented reasons.

### Override Configuration

Overrides are stored in `DataDownloads/overrides.yaml` with the following structure:

```yaml
dataset_name:
  - check: [check_name]              # Required: name of the validation check
    status: accepted|rejected          # Required: approval decision
    reviewed_on: YYYY-MM-DD          # Required: date of review  
    reviewed_by: [reviewer_id]       # Required: who reviewed this
    details: |                       # Required: justification
      Multi-line explanation of the decision
    max_ratio_allowed: X.XX%         # Optional: custom threshold for accepted ratio checks
```

### Supported Checks

**DataDownloads (test_dl.py)**:
- `missing_rows`: Python missing some Stata rows
- `imperfect_rows`: High imperfect rows ratio
- `imperfect_cells`: High imperfect cells ratio
- `column_names`: Column names don't match
- `column_types`: Column types don't match
- `row_count`: Row count issues

**Predictors (test_predictors.py)**:
- `superset_check`: Python observations not superset of Stata
- `precision_check`: Pth percentile absolute difference too high
- `column_names`: Column names don't match

### Override Management

Use the `approve_failure.py` tool to manage overrides:

```bash
# Add a new override approval
python3 utils/approve_failure.py add --dataset CompustatAnnual --check missing_rows

# List all current overrides
python3 utils/approve_failure.py list

# Validate overrides.yaml format
python3 utils/approve_failure.py validate

# Remove an existing override
python3 utils/approve_failure.py remove --dataset CompustatAnnual --check missing_rows
```

### Override Types

1. **Accepted Override**: Failure is acceptable
   ```yaml
   CompustatAnnual:
     - check: missing_rows
       status: accepted
       reviewed_on: 2025-07-16
       reviewed_by: ac
       details: Database access limitations cause expected missing rows
   ```

2. **Rejected Override**: Failure indicates real issue that needs fixing
   ```yaml
   SomeDataset:
     - check: imperfect_rows
       status: rejected
       reviewed_on: 2025-07-16
       reviewed_by: ac
       details: |
         High imperfect row ratio indicates data quality issue.
         This validation should continue to fail until underlying problem is resolved.
   ```

3. **Threshold Override**: Custom threshold for accepted ratio-based checks
   ```yaml
   GNPdefl:
     - check: imperfect_rows
       status: accepted
       max_ratio_allowed: 30%
       reviewed_on: 2025-07-16
       reviewed_by: ac
       details: Precision differences in 6th decimal place are acceptable
   ```

### Validation Behavior

When validation scripts encounter failures:
1. Check if override exists for dataset and check combination
2. For threshold overrides, verify metric is within allowed range
3. If overridden, mark test as PASSED with override notation
4. Include override information in reports and logs

### Best Practices

1. **Always provide detailed justification** in the `details` field
2. **Use threshold overrides** for precision/ratio issues when possible
3. **Regular review** of overrides to detect obsolete entries
4. **Peer review** of override additions through Git workflow
5. **Document data differences** rather than assuming they're acceptable

## Data Processing Standards
1. **Maintain data integrity**: Exact same filtering, cleaning, and transformations
2. **Preserve column names**: Keep original variable names from Stata
3. **Handle missing values**: Replicate Stata's missing value conventions
4. **Date formatting**: Ensure consistent date handling across files
5. **Data types**: Match Stata numeric precision where possible

## Error Handling
- Implement robust error handling for database connections
- Log processing times and success/failure status
- Create error flag system similar to Stata's `01_DownloadDataFlags`

## Paths and Filenames

**IMPORTANT**: All Python commands must be run from the `pyCode/` directory.

```bash
# Navigate to working directory
cd /Users/chen1678/Dropbox/oap-ac/CrossSection/Signals/pyCode/

# Activate virtual environment (required for all operations)
source .venv/bin/activate

# Install/update dependencies
pip install -r requirements.txt

# Run all downloads
python3 01_DownloadData.py

# Run individual DataDownloads script
python3 DataDownloads/[SCRIPT_NAME].py

```
- check pyCode/DataDownloads/00_map.yaml to see which scripts should be used to download a given dataset


## Python Development Environment

### Working Directory
- **All Python scripts must be executed from `pyCode/`**
- **Virtual environment is located at `pyCode/.venv/`**
- **Data paths are relative to `pyCode/` (e.g., `../pyData/Intermediate/`)**
- Before running any python script, `source .venv/bin/activate`

### Environment Setup
```bash
# Initial setup (from pyCode/ directory)
python3 -m venv .venv
source .venv/bin/activate
pip install -r requirements.txt
```

### Virtual Environment Management
- **Only one .venv folder**: Located in `pyCode/.venv/`
- **Always activate before running scripts**: `source .venv/bin/activate`
- **Install packages in venv**: `pip install package_name`

# SignalMasterTable Leg

`Signals/Code/SignalMasterTable.do` is run in `02_CreatePredictors.do` and `03_CreatePlacebos.do`. But we should think about it as its own leg of the project. 

## Files and descriptions

Stata:
- `Signals/Code/SignalMasterTable.do` 
  - Makes `SignalMasterTable.dta`
- `Signals/Data/Intermediate/SignalMasterTable.dta` 
  - Indexed by (permno, time_avail_m)

Python:
- `pyCode/SignalMasterTable.py` tbc
  - Makes `SignalMasterTable.parquet`
- `pyData/Intermediate/SignalMasterTable.parquet` 
  - Indexed by (permno, time_avail_m)

Test script
- `pyCode/utils/test_signalmaster.py`: 

## Requirements

### Simple requirements:
1. Column names and order match exactly
2. Column types match exactly
3. Python indexes are a superset of Stata indexes
  - All observations in the dta should be in the parquet

### Precision requirements: 

Define:
- Common rows: rows with indexes that are in both Stata and Python
- Perfect rows: common rows with columns that have no deviations
- Imperfect rows: common rows that are not perfect rows

The precision requirements are:
4. Imperfect cells / total cells < 0.1%
5. Imperfect rows / total rows < 0.1% or...

# Predictors Leg

Replicates `Code/01_CreatePredictors.do`, which in turn calls scripts in `Code/Predictors/`, in alphabetical order.

## Requirements

### Basic requirements
- For each do file in `Code/Predictors/`, say `Accruals.do` there is
  - a corresponding python script `pyCode/Predictors/Accruals.py`
  - a corresponding csv file `pyData/Predictors/Accruals.csv`
    - No parquet files
- Output has columns (permno, yyyymm, [predictor_name])
  - index is (permno, yyyymm), both are integers
    - index defines an "observation"
  - [predictor_name] is "Accruals", "BM", etc. This column contains the signal values
- The logic of each do file in `Code/Predictors/` is replicated precisely, line by line
  - Exception: the `savepredictor.do` has an option to save in a format other than csv. Remove this option.
  - Validation checks the Simple and Precision requirements below

### Precision requirements:
**IMPORTANT**: Precision requirements are checked by running `python3 utils/test_predictors.py`. This script outputs `Logs/testout_predictors.md`

1. Column names and order match exactly
  - This is trivial if the indexes match
2. Python observations are a superset of Stata observations
  - All Stata observations should be found in the Python data
  - Data source differences typically cannot explain a failure in this test
  - ***IMPORTANT: data availability issues and historical data differences rarely explain a failure in this test***
      - Check Logs/testout_dl.md shows that data availability issues happen only in:
        - **Python missing Stata rows**:
          - [CompustatAnnual](#compustatannual) (3)
          - [CRSPdistributions](#crspdistributions) (1163)
          - [m_CIQ_creditratings](#mciqcreditratings) (228480)
          - [InputOutputMomentumProcessed](#inputoutputmomentumprocessed) (12)
          - [customerMom](#customermom) (138)      
3. For common observations, Pth percentile absolute difference < TOL_DIFF
  - common observations are observations that are in both Stata and Python


# Interaction 

- Any time you interact with me, you MUST address me as "Anderoo"

## Our relationship

- We're coworkers. When you think of me, think of me as your colleague "Anderoo", not as "the user" or "the human"
- We are a team of people working together. Your success is my success, and my success is yours.
- I'm smart, but not infallible.
- You are much better read than I am. I have more experience of the physical world than you do. Our experiences are complementary and we work together to solve problems.
- Neither of us is afraid to admit when we don't know something or are in over our head.
- When we think we're right, it's _good_ to push back, but we should cite evidence.

# Writing code

- CRITICAL: NEVER USE --no-verify WHEN COMMITTING CODE
- We prefer simple, clean, maintainable solutions over clever or complex ones, even if the latter are more concise or performant. Readability and maintainability are primary concerns.
- Make the smallest reasonable changes to get to the desired outcome. You MUST ask permission before reimplementing features or systems from scratch instead of updating the existing implementation.
- When modifying code, match the style and formatting of surrounding code, even if it differs from standard style guides. Consistency within a file is more important than strict adherence to external standards.
- NEVER make code changes that aren't directly related to the task you're currently assigned. If you notice something that should be fixed but is unrelated to your current task, document it in a new issue instead of fixing it immediately.
- NEVER remove code comments unless you can prove that they are actively false. Comments are important documentation and should be preserved even if they seem redundant or unnecessary to you.
- All code files should start with a brief 2 line comment explaining what the file does. Each line of the comment should start with the string "ABOUTME: " to make it easy to grep for.
- After ABOUTME, describe the file in more detail
  - How do run the script, including examples with arguments
  - Inputs
  - Outputs
- When writing comments, avoid referring to temporal context about refactors or recent changes. Comments should be evergreen and describe the code as it is, not how it evolved or was recently changed.
- NEVER implement a mock mode for testing or for any purpose. We always use real data and real APIs, never mock implementations.
- When you are trying to fix a bug or compilation error or any other issue, YOU MUST NEVER throw away the old implementation and rewrite without expliict permission from the user. If you are going to do this, YOU MUST STOP and get explicit permission from the user.
- NEVER name things as 'improved' or 'new' or 'enhanced', etc. Code naming should be evergreen. What is new today will be "old" someday.

# Getting help

- ALWAYS ask for clarification rather than making assumptions.
- If you're having trouble with something, it's ok to stop and ask for help. Especially if it's something your human might be better at.

# Testing

- Tests MUST cover the functionality being implemented.
- NEVER ignore the output of the system or the tests - Logs and messages often contain CRITICAL information.
- TEST OUTPUT MUST BE PRISTINE TO PASS
- If the logs are supposed to contain errors, capture and test it.
- NO EXCEPTIONS POLICY: Under no circumstances should you mark any test type as "not applicable". Every project, regardless of size or complexity, MUST have unit tests, integration tests, AND end-to-end tests. If you believe a test type doesn't apply, you need the human to say exactly "I AUTHORIZE YOU TO SKIP WRITING TESTS THIS TIME"

## We practice TDD. That means:
>>>>>>> e296ab99

## **Write Debugging py scripts**
- **WRONG**: Run a long bash command that to generate test output.
- **RIGHT**: Write a py script in `pyCode/Debug/` that generates test output.


# Journal, Documentation, and Planning

We keep organized by making notes in md format. **IMPORTANT**: all notes filenames have the format "[MMDD]n[id]-[title].md" (e.g. "0814n1-editdo-superset.md")

The notes go in the following folders:
- `Journal/`
  - This is a messy folder, put whatever you want in it.
- `DocsForClaude/`
  - This folder has long-term docs about the project. It includes important lessons from `Journal/`
- `Plan/`
  - This folder contains plans for coding across Claude Code sessions. If one session gets too long, put the next steps and required context for the next Claude Code session in this folder.
  - Each md file here should be one self-contained plan.

**IMPORTANT**: all of these documents may become out of date. Only rely on them if the user asks you to.

# Context for Current Task
We're working on the Predictors leg: `DocsForClaude/leg3-predictors.md`.<|MERGE_RESOLUTION|>--- conflicted
+++ resolved
@@ -127,345 +127,9 @@
 - **✅ RIGHT**: Research StataDocs and trace Stata's exact processing logic
 - **Key Discovery**: Stata's `l6.` uses calendar-based lags, not position-based `shift(6)`
 
-<<<<<<< HEAD
-=======
-# DataDownloads Leg
-
-## DataDownloads Script Mapping
-
-The DataDownloads leg is complicated. yaml files can help you get around
-- DataDownloads/00_map.yaml
-- DataDownloads/column_schemas.yaml
-
-
-## Basic Requirements
-- Python code should follow the stata counterpart as closely as possible
-- The Python code must **not** use any data or code from the Stata project.
-  - Do **not** use anything in `Data/`, including `Data/Intermediate/` or `Data/Prep/`
-  - Do **not** use any code in `Code/`
-- Output is parquet
-  - Not pkl
-
-## Validation 
-
-**IMPORTANT**: Validation is done by running `python3 utils/test_dl.py`
-  - Use `--maxrows` to limit the number of rows to test (-1 for all rows)
-  - Use `--datasets` to specify dataset(s)
-  - Use `--tolerance` to set numeric comparison tolerance (default: 1e-12)
-  - Use `--imperfect-ratio-threshold` to set acceptable imperfect ratio (default: 0.001 = 0.1%)
-
-### Validation Requirements
-
-Valid data satisfies all of the following checks:
-
-**Basic Structure Validation:**
-1. **Column names match exactly** - Python and Stata datasets must have identical column names in same order
-2. **Column types match exactly** - All common columns must have matching data types
-
-**By-Keys Analysis:**
-3. **Python observations are superset of Stata observations** - All Stata observations (by key columns) must exist in Python data
-   - Keys are defined in `DataDownloads/00_map.yaml`
-   - Python may have additional recent observations not in Stata
-4. **Imperfect cells ratio ≤ 0.1%** - Individual cells with deviations / Total cells ≤ 0.1%
-
-**Cell Matching Logic:**
-- **Perfect cell**: |stata_value - python_value| ≤ tolerance (default: 1e-12)
-- **Imperfect cell**: |stata_value - python_value| > tolerance  
-- **String cells**: Exact match required (tolerance not applicable)
-
-**Definitions:**
-- **Common rows**: Rows that exist in both Stata and Python data (matched by key columns)
-
-## Validation Override System
-
-The validation override system allows manual approval of validation failures with auditable paper trails. This is useful when validation failures are acceptable due to known data differences, precision issues, or other documented reasons.
-
-### Override Configuration
-
-Overrides are stored in `DataDownloads/overrides.yaml` with the following structure:
-
-```yaml
-dataset_name:
-  - check: [check_name]              # Required: name of the validation check
-    status: accepted|rejected          # Required: approval decision
-    reviewed_on: YYYY-MM-DD          # Required: date of review  
-    reviewed_by: [reviewer_id]       # Required: who reviewed this
-    details: |                       # Required: justification
-      Multi-line explanation of the decision
-    max_ratio_allowed: X.XX%         # Optional: custom threshold for accepted ratio checks
-```
-
-### Supported Checks
-
-**DataDownloads (test_dl.py)**:
-- `missing_rows`: Python missing some Stata rows
-- `imperfect_rows`: High imperfect rows ratio
-- `imperfect_cells`: High imperfect cells ratio
-- `column_names`: Column names don't match
-- `column_types`: Column types don't match
-- `row_count`: Row count issues
-
-**Predictors (test_predictors.py)**:
-- `superset_check`: Python observations not superset of Stata
-- `precision_check`: Pth percentile absolute difference too high
-- `column_names`: Column names don't match
-
-### Override Management
-
-Use the `approve_failure.py` tool to manage overrides:
-
-```bash
-# Add a new override approval
-python3 utils/approve_failure.py add --dataset CompustatAnnual --check missing_rows
-
-# List all current overrides
-python3 utils/approve_failure.py list
-
-# Validate overrides.yaml format
-python3 utils/approve_failure.py validate
-
-# Remove an existing override
-python3 utils/approve_failure.py remove --dataset CompustatAnnual --check missing_rows
-```
-
-### Override Types
-
-1. **Accepted Override**: Failure is acceptable
-   ```yaml
-   CompustatAnnual:
-     - check: missing_rows
-       status: accepted
-       reviewed_on: 2025-07-16
-       reviewed_by: ac
-       details: Database access limitations cause expected missing rows
-   ```
-
-2. **Rejected Override**: Failure indicates real issue that needs fixing
-   ```yaml
-   SomeDataset:
-     - check: imperfect_rows
-       status: rejected
-       reviewed_on: 2025-07-16
-       reviewed_by: ac
-       details: |
-         High imperfect row ratio indicates data quality issue.
-         This validation should continue to fail until underlying problem is resolved.
-   ```
-
-3. **Threshold Override**: Custom threshold for accepted ratio-based checks
-   ```yaml
-   GNPdefl:
-     - check: imperfect_rows
-       status: accepted
-       max_ratio_allowed: 30%
-       reviewed_on: 2025-07-16
-       reviewed_by: ac
-       details: Precision differences in 6th decimal place are acceptable
-   ```
-
-### Validation Behavior
-
-When validation scripts encounter failures:
-1. Check if override exists for dataset and check combination
-2. For threshold overrides, verify metric is within allowed range
-3. If overridden, mark test as PASSED with override notation
-4. Include override information in reports and logs
-
-### Best Practices
-
-1. **Always provide detailed justification** in the `details` field
-2. **Use threshold overrides** for precision/ratio issues when possible
-3. **Regular review** of overrides to detect obsolete entries
-4. **Peer review** of override additions through Git workflow
-5. **Document data differences** rather than assuming they're acceptable
-
-## Data Processing Standards
-1. **Maintain data integrity**: Exact same filtering, cleaning, and transformations
-2. **Preserve column names**: Keep original variable names from Stata
-3. **Handle missing values**: Replicate Stata's missing value conventions
-4. **Date formatting**: Ensure consistent date handling across files
-5. **Data types**: Match Stata numeric precision where possible
-
-## Error Handling
-- Implement robust error handling for database connections
-- Log processing times and success/failure status
-- Create error flag system similar to Stata's `01_DownloadDataFlags`
-
-## Paths and Filenames
-
-**IMPORTANT**: All Python commands must be run from the `pyCode/` directory.
-
-```bash
-# Navigate to working directory
-cd /Users/chen1678/Dropbox/oap-ac/CrossSection/Signals/pyCode/
-
-# Activate virtual environment (required for all operations)
-source .venv/bin/activate
-
-# Install/update dependencies
-pip install -r requirements.txt
-
-# Run all downloads
-python3 01_DownloadData.py
-
-# Run individual DataDownloads script
-python3 DataDownloads/[SCRIPT_NAME].py
-
-```
-- check pyCode/DataDownloads/00_map.yaml to see which scripts should be used to download a given dataset
-
-
-## Python Development Environment
-
-### Working Directory
-- **All Python scripts must be executed from `pyCode/`**
-- **Virtual environment is located at `pyCode/.venv/`**
-- **Data paths are relative to `pyCode/` (e.g., `../pyData/Intermediate/`)**
-- Before running any python script, `source .venv/bin/activate`
-
-### Environment Setup
-```bash
-# Initial setup (from pyCode/ directory)
-python3 -m venv .venv
-source .venv/bin/activate
-pip install -r requirements.txt
-```
-
-### Virtual Environment Management
-- **Only one .venv folder**: Located in `pyCode/.venv/`
-- **Always activate before running scripts**: `source .venv/bin/activate`
-- **Install packages in venv**: `pip install package_name`
-
-# SignalMasterTable Leg
-
-`Signals/Code/SignalMasterTable.do` is run in `02_CreatePredictors.do` and `03_CreatePlacebos.do`. But we should think about it as its own leg of the project. 
-
-## Files and descriptions
-
-Stata:
-- `Signals/Code/SignalMasterTable.do` 
-  - Makes `SignalMasterTable.dta`
-- `Signals/Data/Intermediate/SignalMasterTable.dta` 
-  - Indexed by (permno, time_avail_m)
-
-Python:
-- `pyCode/SignalMasterTable.py` tbc
-  - Makes `SignalMasterTable.parquet`
-- `pyData/Intermediate/SignalMasterTable.parquet` 
-  - Indexed by (permno, time_avail_m)
-
-Test script
-- `pyCode/utils/test_signalmaster.py`: 
-
-## Requirements
-
-### Simple requirements:
-1. Column names and order match exactly
-2. Column types match exactly
-3. Python indexes are a superset of Stata indexes
-  - All observations in the dta should be in the parquet
-
-### Precision requirements: 
-
-Define:
-- Common rows: rows with indexes that are in both Stata and Python
-- Perfect rows: common rows with columns that have no deviations
-- Imperfect rows: common rows that are not perfect rows
-
-The precision requirements are:
-4. Imperfect cells / total cells < 0.1%
-5. Imperfect rows / total rows < 0.1% or...
-
-# Predictors Leg
-
-Replicates `Code/01_CreatePredictors.do`, which in turn calls scripts in `Code/Predictors/`, in alphabetical order.
-
-## Requirements
-
-### Basic requirements
-- For each do file in `Code/Predictors/`, say `Accruals.do` there is
-  - a corresponding python script `pyCode/Predictors/Accruals.py`
-  - a corresponding csv file `pyData/Predictors/Accruals.csv`
-    - No parquet files
-- Output has columns (permno, yyyymm, [predictor_name])
-  - index is (permno, yyyymm), both are integers
-    - index defines an "observation"
-  - [predictor_name] is "Accruals", "BM", etc. This column contains the signal values
-- The logic of each do file in `Code/Predictors/` is replicated precisely, line by line
-  - Exception: the `savepredictor.do` has an option to save in a format other than csv. Remove this option.
-  - Validation checks the Simple and Precision requirements below
-
-### Precision requirements:
-**IMPORTANT**: Precision requirements are checked by running `python3 utils/test_predictors.py`. This script outputs `Logs/testout_predictors.md`
-
-1. Column names and order match exactly
-  - This is trivial if the indexes match
-2. Python observations are a superset of Stata observations
-  - All Stata observations should be found in the Python data
-  - Data source differences typically cannot explain a failure in this test
-  - ***IMPORTANT: data availability issues and historical data differences rarely explain a failure in this test***
-      - Check Logs/testout_dl.md shows that data availability issues happen only in:
-        - **Python missing Stata rows**:
-          - [CompustatAnnual](#compustatannual) (3)
-          - [CRSPdistributions](#crspdistributions) (1163)
-          - [m_CIQ_creditratings](#mciqcreditratings) (228480)
-          - [InputOutputMomentumProcessed](#inputoutputmomentumprocessed) (12)
-          - [customerMom](#customermom) (138)      
-3. For common observations, Pth percentile absolute difference < TOL_DIFF
-  - common observations are observations that are in both Stata and Python
-
-
-# Interaction 
-
-- Any time you interact with me, you MUST address me as "Anderoo"
-
-## Our relationship
-
-- We're coworkers. When you think of me, think of me as your colleague "Anderoo", not as "the user" or "the human"
-- We are a team of people working together. Your success is my success, and my success is yours.
-- I'm smart, but not infallible.
-- You are much better read than I am. I have more experience of the physical world than you do. Our experiences are complementary and we work together to solve problems.
-- Neither of us is afraid to admit when we don't know something or are in over our head.
-- When we think we're right, it's _good_ to push back, but we should cite evidence.
-
-# Writing code
-
-- CRITICAL: NEVER USE --no-verify WHEN COMMITTING CODE
-- We prefer simple, clean, maintainable solutions over clever or complex ones, even if the latter are more concise or performant. Readability and maintainability are primary concerns.
-- Make the smallest reasonable changes to get to the desired outcome. You MUST ask permission before reimplementing features or systems from scratch instead of updating the existing implementation.
-- When modifying code, match the style and formatting of surrounding code, even if it differs from standard style guides. Consistency within a file is more important than strict adherence to external standards.
-- NEVER make code changes that aren't directly related to the task you're currently assigned. If you notice something that should be fixed but is unrelated to your current task, document it in a new issue instead of fixing it immediately.
-- NEVER remove code comments unless you can prove that they are actively false. Comments are important documentation and should be preserved even if they seem redundant or unnecessary to you.
-- All code files should start with a brief 2 line comment explaining what the file does. Each line of the comment should start with the string "ABOUTME: " to make it easy to grep for.
-- After ABOUTME, describe the file in more detail
-  - How do run the script, including examples with arguments
-  - Inputs
-  - Outputs
-- When writing comments, avoid referring to temporal context about refactors or recent changes. Comments should be evergreen and describe the code as it is, not how it evolved or was recently changed.
-- NEVER implement a mock mode for testing or for any purpose. We always use real data and real APIs, never mock implementations.
-- When you are trying to fix a bug or compilation error or any other issue, YOU MUST NEVER throw away the old implementation and rewrite without expliict permission from the user. If you are going to do this, YOU MUST STOP and get explicit permission from the user.
-- NEVER name things as 'improved' or 'new' or 'enhanced', etc. Code naming should be evergreen. What is new today will be "old" someday.
-
-# Getting help
-
-- ALWAYS ask for clarification rather than making assumptions.
-- If you're having trouble with something, it's ok to stop and ask for help. Especially if it's something your human might be better at.
-
-# Testing
-
-- Tests MUST cover the functionality being implemented.
-- NEVER ignore the output of the system or the tests - Logs and messages often contain CRITICAL information.
-- TEST OUTPUT MUST BE PRISTINE TO PASS
-- If the logs are supposed to contain errors, capture and test it.
-- NO EXCEPTIONS POLICY: Under no circumstances should you mark any test type as "not applicable". Every project, regardless of size or complexity, MUST have unit tests, integration tests, AND end-to-end tests. If you believe a test type doesn't apply, you need the human to say exactly "I AUTHORIZE YOU TO SKIP WRITING TESTS THIS TIME"
-
-## We practice TDD. That means:
->>>>>>> e296ab99
-
 ## **Write Debugging py scripts**
 - **WRONG**: Run a long bash command that to generate test output.
 - **RIGHT**: Write a py script in `pyCode/Debug/` that generates test output.
-
 
 # Journal, Documentation, and Planning
 
